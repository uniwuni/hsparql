{-# LANGUAGE ExistentialQuantification #-}
{-# LANGUAGE FlexibleInstances #-}
{-# LANGUAGE OverloadedLists #-}
{-# LANGUAGE OverloadedStrings #-}
{-# LANGUAGE RankNTypes #-}

-- | The query generator DSL for SPARQL, used when connecting to remote
--   endpoints.
module Database.HSparql.QueryGenerator
  ( -- * Creating Queries
<<<<<<< HEAD
    createSelectQuery,
    createConstructQuery,
    createAskQuery,
    createUpdateQuery,
    createDescribeQuery,

    -- * Query Actions
    prefix,
    var,
    embeddedTriple,
    Database.HSparql.QueryGenerator.triple,
    triple_,
    mkPredicateObject,
    constructTriple,
    constructTriple_,
    askTriple,
    askTriple_,
    updateTriple,
    updateTriple_,
    describeIRI,
    describeIRI_,
    optional,
    optional_,
    service,
    service_,
    union,
    union_,
    filterExpr,
    filterExpr_,
    filterExists,
    filterExists_,
    filterNotExists,
    filterNotExists_,
    bind,
    bind_,
    subQuery,
    subQuery_,
    select,
    selectVars,
    as,

    -- ** Property paths

    -- | SPARQL 1.1 property paths documentation: https://www.w3.org/TR/sparql11-query/#propertypaths
    a,

    -- *** Binary operators

    -- **** Property path binary operators
    (.//.),
    (.|.),

    -- **** Negative property set binary operators
    (..|..),

    -- *** Unary operators

    -- **** Property path unary operators
    inv,
    (*.),
    (+.),
    (?.),

    -- **** Negative property set unary operators
    neg,
    inv',

    -- ** Duplicate handling
    distinct,
    distinct_,
    reduced,
    reduced_,

    -- ** Limit handling
    limit,
    limit_,

    -- ** Groups handling
    groupBy,
    groupBy_,

    -- ** Order handling
    orderNext,
    orderNextAsc,
    orderNextDesc,

    -- ** Auxiliary
    (.:.),
    iriRef,

    -- * Term Manipulation

    -- ** Operations
    (.+.),
    (.-.),
    (.*.),
    (./.),
    (.&&.),
    (.||.),

    -- ** Relations
    (.==.),
    (.!=.),
    (.<.),
    (.>.),
    (.<=.),
    (.>=.),

    -- ** Negation
    notExpr,

    -- ** Builtin aggregation functions
    count,
    sum_,
    min_,
    max_,
    avg,
    groupConcat,

    -- ** Builtin Functions
    str,
    lang,
    langMatches,
    datatype,
    bound,
    sameTerm,
    isIRI,
    isURI,
    isBlank,
    isLiteral,
    regex,
    regexOpts,
    strlen,
    substr,
    ucase,
    lcase,
    strstarts,
    strends,
    contains,
    containsWith,
    strbefore,
    strafter,
    abs_,
    round_,
    ceil,
    floor_,
    concat_,
    replace,
    rand,

    -- * Printing Queries
    qshow,

    -- * Types
    Query,
    Prefix,
    Variable,
    VarOrNode (..),
    BlankNodePattern,
    Pattern,
    SelectQuery (..),
    SelectExpr (..),
    ConstructQuery (..),
    AskQuery (..),
    UpdateQuery (..),
    DescribeQuery (..),

    -- * Classes
    TermLike (..),
    SubjectTermLike,
    PredicateTermLike,
    ObjectTermLike,
=======
    createSelectQuery
  , createConstructQuery
  , createAskQuery
  , createUpdateQuery
  , createDescribeQuery
  -- * Query Actions
  , prefix
  , var
  , embeddedTriple
  , Database.HSparql.QueryGenerator.triple, triple_
  , mkPredicateObject
  , constructTriple, constructTriple_
  , askTriple, askTriple_
  , updateTriple, updateTriple_
  , describeIRI, describeIRI_
  , optional, optional_
  , service, service_
  , union, union_
  , filterExpr, filterExpr_
  , filterExists, filterExists_, filterNotExists, filterNotExists_
  , bind, bind_
  , subQuery, subQuery_
  , select
  , selectVars
  , as

  -- ** Property paths
  -- | SPARQL 1.1 property paths documentation: https://www.w3.org/TR/sparql11-query/#propertypaths
  , a
  -- *** Binary operators
  -- **** Property path binary operators
  , (.//.)
  , (.|.)
  -- **** Negative property set binary operators
  , (..|..)
  -- *** Unary operators
  -- **** Property path unary operators
  , inv
  , (*.)
  , (+.)
  , (?.)
  -- **** Negative property set unary operators
  , neg
  , inv'

  -- ** Duplicate handling
  , distinct, distinct_
  , reduced, reduced_

  -- ** Limit handling
  , limit, limit_

  -- ** Groups handling
  , groupBy, groupBy_

  -- ** Order handling
  , orderNext
  , orderNextAsc
  , orderNextDesc

  -- ** Auxiliary
  , (.:.)
  , iriRef

  -- * Term Manipulation

  -- ** Operations
  , (.+.), (.-.), (.*.), (./.), (.&&.), (.||.)

  -- ** Relations
  , (.==.), (.!=.), (.<.), (.>.), (.<=.), (.>=.)

  -- ** Negation
  , notExpr

  -- ** Builtin aggregation functions
  , count
  , sum_
  , min_
  , max_
  , avg
  , groupConcat

  -- ** Builtin Functions
  , str
  , lang
  , langMatches
  , datatype
  , bound
  , sameTerm
  , isIRI
  , isURI
  , isBlank
  , isLiteral
  , regex, regexOpts
  , strlen
  , substr
  , ucase, lcase
  , strstarts, strends
  , contains
  , strbefore, strafter
  , abs_
  , round_
  , ceil
  , floor_
  , concat_
  , replace
  , rand

  -- * Printing Queries
  , qshow

  -- * Types
  , Query
  , Prefix
  , Variable
  , VarOrNode(..)
  , BlankNodePattern
  , Pattern
  , SelectQuery(..)
  , SelectExpr(..)
  , ConstructQuery(..)
  , AskQuery(..)
  , UpdateQuery(..)
  , DescribeQuery(..)
  , IRIRef(..)

  -- * Classes
  , TermLike (..)
  , SubjectTermLike
  , PredicateTermLike
  , ObjectTermLike
>>>>>>> ab59df7d
  )
where

import Control.Monad.State
import Data.List (intercalate, intersperse)
import qualified Data.List as L
import Data.List.NonEmpty (NonEmpty (..))
import qualified Data.List.NonEmpty as NE
import qualified Data.RDF as RDF
import qualified Data.Text as T
import qualified Network.URI as URI

-- State monads

-- | The 'State' monad applied to 'QueryData'.
type Query a = State QueryData a

-- | Execute a 'Query' action, starting with initial 'QueryData', then process
--  the resulting 'QueryData'.
execQuery :: QueryData -> Query a -> (QueryData -> b) -> b
execQuery qd q f = f $ execState q qd

-- | Execute a 'Query' action, starting with the empty 'queryData', then process
--  the resulting 'QueryData'.
execQuery0 :: Query a -> (QueryData -> b) -> b
execQuery0 = execQuery queryData

-- | Execute a 'Select Query' action, returning the 'String' representation of the query.
createSelectQuery :: Query SelectQuery -> String
createSelectQuery q = execQuery0 (specifyVars q) qshow

specifyVars :: Query SelectQuery -> Query ()
specifyVars q = do
  query <- q
  modify $ \s -> s {vars = queryExpr query, queryType = SelectType}

-- | Execute a 'Construct Query' action, returning the 'String' representation of the query.
createConstructQuery :: Query ConstructQuery -> String
createConstructQuery q = execQuery0 specifyType qshow
  where
    specifyType :: Query ()
    specifyType = do
      query <- q
      modify $ \s -> s {constructTriples = queryConstructs query, queryType = ConstructType}

-- | Execute a 'Ask Query' action, returning the 'String' representation of the query.
createAskQuery :: Query AskQuery -> String
createAskQuery q = execQuery0 specifyType qshow
  where
    specifyType :: Query ()
    specifyType = do
      query <- q
      modify $ \s -> s {askTriples = queryAsk query, queryType = AskType}

-- | Execute a 'Update Query' action, returning the 'String' representation of the query.
createUpdateQuery :: Query UpdateQuery -> String
createUpdateQuery q = execQuery0 specifyType qshow
  where
    specifyType :: Query ()
    specifyType = do
      query <- q
      modify $ \s -> s {updateTriples = queryUpdate query, queryType = UpdateType}

-- | Execute a 'Describe Query' action, returning the 'String' representation of the query.
createDescribeQuery :: Query DescribeQuery -> String
createDescribeQuery q = execQuery0 specifyType qshow
  where
    specifyType :: Query ()
    specifyType = do
      query <- q
      modify $ \s -> s {describeURI = Just (queryDescribe query), queryType = DescribeType}

-- Manipulate data within monad

-- | Add a prefix to the query, given an IRI reference, and return it.
prefix :: T.Text -> IRIRef -> Query Prefix
prefix pre (AbsoluteIRI node) = do
  let p = Prefix pre node
  modify $ \s -> s {prefixes = p : prefixes s}
  return p
prefix _ _ = error "prefix requires an absolute IRI"

-- | Create and return a variable to the query, usable in later expressions.
var :: Query Variable
var = do
  qis <- gets (NE.init . subQueryIdx)
  n <- gets varsIdx
  let sqis = NE.fromList (qis ++ [n])
  modify $ \s -> s {varsIdx = n + 1}
  return $ Variable sqis

-- | Create an embedded triple usable in an expression.
--   See SPARQL* at <https://wiki.blazegraph.com/wiki/index.php/Reification_Done_Right>
--   or <https://arxiv.org/abs/1406.3399>.
embeddedTriple :: (SubjectTermLike a, PredicateTermLike b, ObjectTermLike c) => a -> b -> c -> EmbeddedTriple
embeddedTriple x y z = EmbeddedTriple $ EmbeddedTriple' (varOrTerm x) (varOrTerm y) (varOrTerm z)

-- | Restrict the query to only results for which values match constants in this
--   triple, or for which the variables can be bound.
triple :: (SubjectTermLike a, PredicateTermLike b, ObjectTermLike c) => a -> b -> c -> Query Pattern
triple x y z = do
  let t = QTriple (varOrTerm x) (varOrTerm y) (varOrTerm z)
  modify $ \s -> s {pattern = appendPattern t (pattern s)}
  return t

triple_ :: (SubjectTermLike a, PredicateTermLike b, ObjectTermLike c) => a -> b -> c -> Query ()
triple_ x y z = void $ triple x y z

constructTriple :: (SubjectTermLike a, PredicateTermLike b, ObjectTermLike c) => a -> b -> c -> Query Pattern
constructTriple x y z = do
  let t = QTriple (varOrTerm x) (varOrTerm y) (varOrTerm z)
  modify $ \s -> s {constructTriples = appendTriple t (constructTriples s)}
  return t

constructTriple_ :: (SubjectTermLike a, PredicateTermLike b, ObjectTermLike c) => a -> b -> c -> Query ()
constructTriple_ x y z = void $ constructTriple x y z

askTriple :: (SubjectTermLike a, PredicateTermLike b, ObjectTermLike c) => a -> b -> c -> Query Pattern
askTriple x y z = do
  let t = QTriple (varOrTerm x) (varOrTerm y) (varOrTerm z)
  modify $ \s -> s {askTriples = appendTriple t (askTriples s)}
  return t

askTriple_ :: (SubjectTermLike a, PredicateTermLike b, ObjectTermLike c) => a -> b -> c -> Query ()
askTriple_ x y z = void $ askTriple x y z

updateTriple :: (SubjectTermLike a, PredicateTermLike b, ObjectTermLike c) => a -> b -> c -> Query Pattern
updateTriple x y z = do
  let t = QTriple (varOrTerm x) (varOrTerm y) (varOrTerm z) -- TODO: should only allow terms
  modify $ \s -> s {updateTriples = appendTriple t (updateTriples s)}
  return t

updateTriple_ :: (SubjectTermLike a, PredicateTermLike b, ObjectTermLike c) => a -> b -> c -> Query ()
updateTriple_ x y z = void $ updateTriple x y z

describeIRI :: IRIRef -> Query IRIRef
describeIRI newIri = do
  modify $ \s -> s {describeURI = Just newIri}
  return newIri

describeIRI_ :: IRIRef -> Query ()
describeIRI_ = void . describeIRI

selectVars :: [Variable] -> Query SelectQuery
selectVars vs = return SelectQuery {queryExpr = fmap SelectVar vs}

select :: [SelectExpr] -> Query SelectQuery
select es = return SelectQuery {queryExpr = es}

-- | Add optional constraints on matches. Variable bindings within the optional
--   action are lost, so variables must always be defined prior to opening the
--   optional block.
optional :: Query a -> Query Pattern
optional q = do
  -- Determine the patterns by executing the action on a blank QueryData, and
  -- then pulling the patterns out from there.
  let option = execQuery0 q $ OptionalGraphPattern . pattern
  modify $ \s -> s {pattern = appendPattern option (pattern s)}
  return option

optional_ :: Query a -> Query ()
optional_ = void . optional

-- | Instruct a federated query processor to invoke the portion of a SPARQL
--  query against a remote SPARQL endpoint.
--
--  For example
--
--  > createQuery $ do
--  >   foaf <- prefix "foaf" (iriRef "http://xmlns.com/foaf/0.1/")
--  >
--  >   person    <- var
--  >   name      <- var
--  >
--  >   triple_ (iriRef "http://example.org/myfoaf/I") (foaf .:. "knows") person
--  >
--  >   _ <- service (iriRef "http://people.example.org/sparql") $ do
--  >     triple_ person (foaf .:. "name") name
--  >
--  >   selectVars [name]
--
--   produces the SPARQL query:
--
--  > PREFIX foaf: <http://xmlns.com/foaf/0.1/>
--  > SELECT ?x1 WHERE {
--  >   <http://example.org/myfoaf/I> foaf:knows ?x0 .
--  >   SERVICE <http://people.example.org/sparql> {
--  >     ?x0 foaf:name ?x1 .
--  >   }
--  > }
service ::
  -- | SPARQL endpoint
  IRIRef ->
  -- | SPARQL query to invoke against a remote SPARQL endpoint
  Query a ->
  Query Pattern
service endpoint q = do
  -- Determine the patterns by executing the action on a blank QueryData, and
  -- then pulling the patterns out from there.
  let servicePatternGroup = execQuery0 q $ ServiceGraphPattern endpoint . pattern
  modify $ \s -> s {pattern = appendPattern servicePatternGroup (pattern s)}
  return servicePatternGroup

-- | Same as 'service', but without returning the query patterns.
service_ :: IRIRef -> Query a -> Query ()
service_ q = void . service q

-- | Add a union structure to the query pattern. As with 'optional' blocks,
--   variables must be defined prior to the opening of any block.
union :: Query a -> Query b -> Query Pattern
union q1 q2 = do
  let p1 = execQuery0 q1 pattern
      p2 = execQuery0 q2 pattern
      union' = UnionGraphPattern p1 p2
  modify $ \s -> s {pattern = appendPattern union' (pattern s)}
  return union'

union_ :: Query a -> Query b -> Query ()
union_ x y = void $ union x y

filterExists :: Query a -> Query Pattern
filterExists q = do
  let p = execQuery0 q pattern
      filterExists' = FilterExistsPattern p
  modify $ \s -> s {pattern = appendPattern filterExists' (pattern s)}
  return filterExists'

filterExists_ :: Query a -> Query ()
filterExists_ = void . filterExists

filterNotExists :: Query a -> Query Pattern
filterNotExists q = do
  let p = execQuery0 q pattern
      filterNotExists' = FilterNotExistsPattern p
  modify $ \s -> s {pattern = appendPattern filterNotExists' (pattern s)}
  return filterNotExists'

filterNotExists_ :: Query a -> Query ()
filterNotExists_ = void . filterNotExists

-- | Restrict results to only those for which the given expression is true.
filterExpr :: (TermLike a) => a -> Query Pattern
filterExpr e = do
  let f = Filter (expr e)
  modify $ \s -> s {pattern = appendPattern f (pattern s)}
  return f

filterExpr_ :: (TermLike a) => a -> Query ()
filterExpr_ = void . filterExpr

-- | Bind the result of an expression to a variable.
bind :: Expr -> Variable -> Query Pattern
bind e v = do
  let b = Bind (expr e) v
  modify $ \s -> s {pattern = appendPattern b (pattern s)}
  return b

bind_ :: Expr -> Variable -> Query ()
bind_ x y = void $ bind x y

-- | Perform a subquery.
subQuery :: Query SelectQuery -> Query Pattern
subQuery q = do
  -- Manage subquery indexes
  qis <- gets subQueryIdx
  let sqis = qis |> 0
      qis' = NE.fromList $ NE.init qis ++ [NE.last qis + 1]
  -- Execute the subquery action
  let subQueryData0 = queryData {subQueryIdx = sqis}
      subQueryData = execQuery subQueryData0 (specifyVars q) id
  -- Merge prefixes
  prefixesParentQuery <- gets prefixes
  let prefixesSubQuery = prefixes subQueryData
      newPrefixes = prefixesSubQuery `L.union` prefixesParentQuery
  -- Create the subquery pattern and remove prefixes from the subquery
  let sq = SubQuery $ subQueryData {prefixes = []}
  -- Append the subquery pattern, update the subquery index and the prefixes.
  modify $ \s ->
    s
      { pattern = appendPattern sq (pattern s),
        subQueryIdx = qis',
        prefixes = newPrefixes
      }
  return sq

subQuery_ :: Query SelectQuery -> Query ()
subQuery_ = void . subQuery

-- Random auxiliary

-- | Form a 'Node', with the 'Prefix' and reference name.
(.:.) :: Prefix -> T.Text -> IRIRef
(.:.) = PrefixedName

-- Duplicate handling

-- | Set duplicate handling to 'Distinct'. By default, there are no reductions.
distinct :: Query Duplicates
distinct = do
  modify $ \s -> s {duplicates = Distinct}
  gets duplicates

distinct_ :: Query ()
distinct_ = void distinct

-- | Set duplicate handling to 'Reduced'. By default, there are no reductions.
reduced :: Query Duplicates
reduced = do
  modify $ \s -> s {duplicates = Reduced}
  gets duplicates

reduced_ :: Query ()
reduced_ = void reduced

-- | Set limit handling to the given value.  By default, there are no limits.
--   Note: negative numbers cause no query results to be returned.
limit :: Int -> Query Limit
limit n = do
  modify $ \s -> s {limits = Limit n}
  gets limits

limit_ :: Int -> Query ()
limit_ = void . limit

-- Grouping

-- | Divide the solution into one or more groups.
groupBy :: (TermLike a) => a -> Query [GroupBy]
groupBy e = do
  modify $ \s -> s {groups = groups s ++ [GroupBy . expr $ e]}
  gets groups

groupBy_ :: (TermLike a) => a -> Query ()
groupBy_ = void . groupBy

-- Order handling

-- | Alias of 'orderNextAsc'.
orderNext :: (TermLike a) => a -> Query ()
orderNext = orderNextAsc

-- | Order the results, after any previous ordering, based on the term, in
--   ascending order.
orderNextAsc :: (TermLike a) => a -> Query ()
orderNextAsc x = modify $ \s -> s {ordering = ordering s ++ [Asc $ expr x]}

-- | Order the results, after any previous ordering, based on the term, in
--   descending order.
orderNextDesc :: (TermLike a) => a -> Query ()
orderNextDesc x = modify $ \s -> s {ordering = ordering s ++ [Desc $ expr x]}

-- | Permit variables and values to seemlessly be put into argument for 'triple'
--   and similar functions
class TermLike a where
  varOrTerm :: a -> VarOrTerm

  expr :: a -> Expr
  expr = VarOrTermExpr . varOrTerm

instance TermLike Variable where
  varOrTerm = Var

instance TermLike IRIRef where
  varOrTerm = Term . IRIRefTerm

instance TermLike PropertyPathExpr where
  varOrTerm = Term . PropertyPathTerm

instance TermLike EmbeddedTriple where
  varOrTerm (EmbeddedTriple v) = v

instance TermLike BlankNodePattern where
  varOrTerm [] = Term (BNode Nothing)
  varOrTerm xs = BlankNodePattern' xs

  expr [] = error "FIXME: blank node expression"
  expr _ = error "cannot use a blank node pattern as an expression"

instance TermLike Expr where
  varOrTerm = error "cannot use an expression as a term"
  expr = id

instance TermLike Integer where
  varOrTerm = Term . NumericLiteralTerm
  expr = NumericExpr . NumericLiteralExpr

instance TermLike T.Text where
  varOrTerm = Term . RDFLiteralTerm . RDF.plainL

-- | Represent a literal with a language. Ex. "earth"@en
instance TermLike (T.Text, T.Text) where
  varOrTerm (s, lang') = Term . RDFLiteralTerm $ RDF.plainLL s lang'

-- | Represent a literal with its type. Ex. "1"^^xsd:integer
instance TermLike (T.Text, IRIRef) where
  varOrTerm (s, ref) = Term . RDFLiteralTerm $ RDF.typedL s (getFQN ref)

instance TermLike Bool where
  varOrTerm = Term . BooleanLiteralTerm

instance TermLike RDF.Node where
  varOrTerm n@(RDF.UNode _) = Term . IRIRefTerm . AbsoluteIRI $ n
  varOrTerm (RDF.LNode lv) = Term . RDFLiteralTerm $ lv
  varOrTerm (RDF.BNode i) = Term . BNode . Just $ i
  varOrTerm (RDF.BNodeGen i) = Term . BNode . Just . T.pack . mconcat $ ["genid", show i]

instance TermLike VarOrNode where
  varOrTerm (Var' v) = Var v
  varOrTerm (RDFNode n) = varOrTerm n

-- | Restriction of TermLike to the role of subject.
class (TermLike a) => SubjectTermLike a

instance SubjectTermLike IRIRef

instance SubjectTermLike Variable

instance SubjectTermLike EmbeddedTriple

instance SubjectTermLike BlankNodePattern

-- | Restriction of TermLike to the role of predicate.
class (TermLike a) => PredicateTermLike a

instance PredicateTermLike IRIRef

instance PredicateTermLike Variable

instance PredicateTermLike PropertyPathExpr

-- | Restriction of TermLike to the role of object.
class (TermLike a) => ObjectTermLike a

instance ObjectTermLike IRIRef

instance ObjectTermLike Variable

instance ObjectTermLike EmbeddedTriple

instance ObjectTermLike BlankNodePattern

instance ObjectTermLike Expr

instance ObjectTermLike Integer

instance ObjectTermLike T.Text

instance ObjectTermLike (T.Text, T.Text)

instance ObjectTermLike (T.Text, IRIRef)

instance ObjectTermLike Bool

instance ObjectTermLike VarOrNode

instance ObjectTermLike RDF.Node

-- Operations
operation :: (TermLike a, TermLike b) => Operation -> a -> b -> Expr
operation op x y = NumericExpr $ OperationExpr op (expr x) (expr y)

-- | Add two terms.
(.+.) :: (TermLike a, TermLike b) => a -> b -> Expr
(.+.) = operation Add

-- | Find the difference between two terms.
(.-.) :: (TermLike a, TermLike b) => a -> b -> Expr
(.-.) = operation Subtract

-- | Multiply two terms.
(.*.) :: (TermLike a, TermLike b) => a -> b -> Expr
(.*.) = operation Multiply

-- | Divide two terms.
(./.) :: (TermLike a, TermLike b) => a -> b -> Expr
(./.) = operation Divide

-- | Combine two boolean terms with AND
(.&&.) :: (TermLike a, TermLike b) => a -> b -> Expr
(.&&.) = operation And

-- | Combine two boolean terms with OR
(.||.) :: (TermLike a, TermLike b) => a -> b -> Expr
(.||.) = operation Or

infixr 2 .||.

infixr 3 .&&.

infixl 7 .*.

infixl 7 ./.

infixl 6 .+.

infixl 6 .-.

-- Relations
relation :: (TermLike a, TermLike b) => Relation -> a -> b -> Expr
relation rel x y = RelationalExpr rel (expr x) (expr y)

-- | Create an expression which tests the relationship of the two operands,
--   evaluating their equivalence.
(.==.) :: (TermLike a, TermLike b) => a -> b -> Expr
(.==.) = relation Equal

-- | Create an expression which tests the relationship of the two operands,
--   evaluating their equivalence.
(.!=.) :: (TermLike a, TermLike b) => a -> b -> Expr
(.!=.) = relation NotEqual

-- | Create an expression which tests the relationship of the two operands,
--   evaluating their relative value.
(.<.) :: (TermLike a, TermLike b) => a -> b -> Expr
(.<.) = relation LessThan

-- | Create an expression which tests the relationship of the two operands,
--   evaluating their relative value.
(.>.) :: (TermLike a, TermLike b) => a -> b -> Expr
(.>.) = relation GreaterThan

-- | Create an expression which tests the relationship of the two operands,
--   evaluating their relative value.
(.<=.) :: (TermLike a, TermLike b) => a -> b -> Expr
(.<=.) = relation LessThanOrEqual

-- | Create an expression which tests the relationship of the two operands,
--   evaluating their relative value.
(.>=.) :: (TermLike a, TermLike b) => a -> b -> Expr
(.>=.) = relation GreaterThanOrEqual

infix 4 .==., .!=., .<., .<=., .>., .>=.

-- Negation

-- | Negate any term-like expression, for use, e.g., in filtering.
notExpr :: (TermLike a) => a -> Expr
notExpr = NegatedExpr . expr

-- Builtin Functions
type BuiltinFunc0 = Expr

builtinFunc0 :: Function -> BuiltinFunc0
builtinFunc0 f = BuiltinCall f []

type BuiltinFunc1 = forall a. (TermLike a) => a -> Expr

builtinFunc1 :: Function -> BuiltinFunc1
builtinFunc1 f x = BuiltinCall f [expr x]

type BuiltinFunc2 = forall a b. (TermLike a, TermLike b) => a -> b -> Expr

builtinFunc2 :: Function -> BuiltinFunc2
builtinFunc2 f x y = BuiltinCall f [expr x, expr y]

type BuiltinFunc3 = forall a b c. (TermLike a, TermLike b, TermLike c) => a -> b -> c -> Expr

builtinFunc3 :: Function -> BuiltinFunc3
builtinFunc3 f x y z = BuiltinCall f [expr x, expr y, expr z]

-- | Aggregate by count
count :: BuiltinFunc1
count = builtinFunc1 CountFunc

-- | Aggregate by sum
sum_ :: BuiltinFunc1
sum_ = builtinFunc1 SumFunc

-- | Aggregate by minimum value
min_ :: BuiltinFunc1
min_ = builtinFunc1 MinFunc

-- | Aggregate by maximum value
max_ :: BuiltinFunc1
max_ = builtinFunc1 MaxFunc

-- | Aggregate by average
avg :: BuiltinFunc1
avg = builtinFunc1 AvgFunc

-- | Cast as a string
str :: BuiltinFunc1
str = builtinFunc1 StrFunc

-- | Get the language of this element
lang :: BuiltinFunc1
lang = builtinFunc1 LangFunc

-- | strlen ( string ) - get the length of a string
strlen :: BuiltinFunc1
strlen = builtinFunc1 StrLenFunc

-- | substr ( string beginPosition stringLength ) - get a substring
substr :: BuiltinFunc1
substr = builtinFunc1 SubStrFunc

-- | ucase ( string ) - convert to upper case
ucase :: BuiltinFunc1
ucase = builtinFunc1 UcaseFunc

-- | lcase ( string ) - convert to lower case
lcase :: BuiltinFunc1
lcase = builtinFunc1 LcaseFunc

-- | strstarts ( string x ) - return true if x matches the beginning of string
strstarts :: BuiltinFunc2
strstarts = builtinFunc2 StrStartsFunc

-- | strends ( string x ) - return true if x matches the end of string
strends :: BuiltinFunc2
strends = builtinFunc2 StrEndsFunc

-- | contains ( string x ) - return true if x matches anywhere in string
contains :: BuiltinFunc2
contains = builtinFunc2 ContainsFunc

containsWith :: BuiltinFunc2
containsWith = builtinFunc2 ContainsWithFunc

-- | strbefore ( string x ) - return the string preceding a match to x
strbefore :: BuiltinFunc2
strbefore = builtinFunc2 StrBeforeFunc

-- | strafter ( string x ) - return the string after a match to x
strafter :: BuiltinFunc2
strafter = builtinFunc2 StrAfterFunc

-- | concat_ ( x y ) - concatenate strings x and y
concat_ :: BuiltinFunc2
concat_ = builtinFunc2 ConcatFunc

-- | replace ( string p r ) - replace literal p with literal r in string
replace :: BuiltinFunc3
replace = builtinFunc3 ReplaceFunc

-- | abs_ ( x ) - take the absolute value of number x
abs_ :: BuiltinFunc1
abs_ = builtinFunc1 AbsFunc

-- | round ( x ) - round x to the nearest integer
round_ :: BuiltinFunc1
round_ = builtinFunc1 RoundFunc

-- | ceil ( number ) - round x up to the nearest integer
ceil :: BuiltinFunc1
ceil = builtinFunc1 CeilFunc

-- | floor ( number ) - round x down to the nearest integer
floor_ :: BuiltinFunc1
floor_ = builtinFunc1 FloorFunc

-- | rand ( ) - produce a random number between 0 and 1
rand :: BuiltinFunc0
rand = builtinFunc0 RandFunc

-- | Aggregate a column by string concatenation with a separator.
groupConcat :: (TermLike a) => a -> String -> Expr
groupConcat x sep = ParameterizedCall GroupConcat [expr x] [("separator", "\"" ++ sep ++ "\"")]

langMatches :: BuiltinFunc2
langMatches = builtinFunc2 LangMatchesFunc

datatype :: BuiltinFunc1
datatype = builtinFunc1 DataTypeFunc

bound :: Variable -> Expr
bound x = BuiltinCall BoundFunc [expr x]

sameTerm :: BuiltinFunc2
sameTerm = builtinFunc2 SameTermFunc

isIRI :: BuiltinFunc1
isIRI = builtinFunc1 IsIRIFunc

isURI :: BuiltinFunc1
isURI = builtinFunc1 IsURIFunc

isBlank :: BuiltinFunc1
isBlank = builtinFunc1 IsBlankFunc

isLiteral :: BuiltinFunc1
isLiteral = builtinFunc1 IsLiteralFunc

regex :: BuiltinFunc2
regex = builtinFunc2 RegexFunc

regexOpts :: BuiltinFunc3
regexOpts = builtinFunc3 RegexFunc

-- Default QueryData
queryData :: QueryData
queryData =
  QueryData
    { prefixes = [],
      varsIdx = 0,
      vars = [],
      queryType = TypeNotSet,
      subQueryIdx = [0],
      pattern = GroupGraphPattern [],
      constructTriples = [],
      askTriples = [],
      updateTriples = [],
      describeURI = Nothing,
      duplicates = NoLimits,
      groups = [],
      ordering = [],
      limits = NoLimit
    }

-- Query representation
class QueryShow a where
  -- | Convert most query-related types to a 'String', most importantly
  --   'QueryData's.
  qshow :: a -> String

data Duplicates = NoLimits | Distinct | Reduced
  deriving (Show)

data Limit = NoLimit | Limit Int
  deriving (Show)

data Prefix = Prefix T.Text RDF.Node
  deriving (Show, Eq)

data Variable = Variable (NonEmpty Int)
  deriving (Show)

data EmbeddedTriple = EmbeddedTriple VarOrTerm
  deriving (Show)

data DynamicPredicate = forall a. (PredicateTermLike a, QueryShow a, Show a) => DynamicPredicate a

data DynamicObject = forall a. (ObjectTermLike a, QueryShow a, Show a) => DynamicObject a

type DynamicPredicateObject = (DynamicPredicate, DynamicObject)

type BlankNodePattern = [DynamicPredicateObject]

instance Show DynamicPredicate where
  show (DynamicPredicate x) = show x

instance Show DynamicObject where
  show (DynamicObject x) = show x

-- | support for blank nodes.
--
--  Define a convenient alias for `mkPredicateObject`. Note: a
--  pointfree definition leads to the monomorphism restriction @(&) =
--  mkPredicateObject@. An example of its use:
--
--  > p & o = mkPredicateObject p o
--
--  for example
--
--  > q = do
--  >   p <- prefix "" (iriRef "http://example.com/")
--  >   s <- var
--  >   o1 <- var
--  >   o2 <- var
--  >   _ <- triple s (p .:. "p1") [(p .:. "p2") & [(p .:. "p3") & o1], (p .:. "p4") & o2]
--  >   return SelectQuery { queryVars = [s, o1] }
--
--  >>> createSelectQuery q
--  "PREFIX : <http://example.com/> SELECT  ?x0 ?x1 WHERE {?x0 :p1 [:p2 [:p3 ?x1]], [:p4 ?x2] .} "
mkPredicateObject :: (PredicateTermLike a, ObjectTermLike b, QueryShow a, QueryShow b, Show a, Show b) => a -> b -> DynamicPredicateObject
mkPredicateObject p o = (DynamicPredicate p, DynamicObject o)

data IRIRef
  = AbsoluteIRI RDF.Node
  | PrefixedName Prefix T.Text
  deriving (Show)

iriRef :: T.Text -> IRIRef
iriRef uri = AbsoluteIRI $ RDF.unode uri

getFQN :: IRIRef -> T.Text
getFQN (AbsoluteIRI (RDF.UNode n)) = n
getFQN (PrefixedName (Prefix _ (RDF.UNode n)) s) = T.append n s
-- FIXME
getFQN _ = error "getFQN: input not supported"

-- FIXME: Should support numeric literals, too
data GraphTerm
  = IRIRefTerm IRIRef
  | RDFLiteralTerm RDF.LValue
  | NumericLiteralTerm Integer
  | BooleanLiteralTerm Bool
  | BNode (Maybe T.Text)
  | PropertyPathTerm PropertyPathExpr
  deriving (Show)

data VarOrTerm
  = Var Variable
  | Term GraphTerm
  | EmbeddedTriple' VarOrTerm VarOrTerm VarOrTerm
  | BlankNodePattern' BlankNodePattern
  deriving (Show)

-- | Enables programmatic construction of triples where it is not known in
--  advance which parts of the triple will be variables and which will be
--  'Node's.
data VarOrNode
  = Var' Variable
  | RDFNode RDF.Node
  deriving (Show)

data Operation = Add | Subtract | Multiply | Divide | And | Or
  deriving (Show)

data NumericExpr
  = NumericLiteralExpr Integer
  | OperationExpr Operation Expr Expr
  deriving (Show)

data Relation = Equal | NotEqual | LessThan | GreaterThan | LessThanOrEqual | GreaterThanOrEqual
  deriving (Show)

data Function
  = CountFunc
  | SumFunc
  | MinFunc
  | MaxFunc
  | AvgFunc
  | StrFunc
  | LangFunc
  | LangMatchesFunc
  | DataTypeFunc
  | BoundFunc
  | SameTermFunc
  | IsIRIFunc
  | IsURIFunc
  | IsBlankFunc
  | IsLiteralFunc
  | RegexFunc
  | StrLenFunc
  | SubStrFunc
  | UcaseFunc
  | LcaseFunc
  | StrStartsFunc
  | StrEndsFunc
  | ContainsFunc
  | ContainsWithFunc
  | StrBeforeFunc
  | StrAfterFunc
  | ConcatFunc
  | ReplaceFunc
  | AbsFunc
  | RoundFunc
  | CeilFunc
  | FloorFunc
  | RandFunc
  deriving (Show)

data ParameterizedFunction = GroupConcat deriving (Show)

data Expr
  = OrExpr [Expr]
  | AndExpr [Expr]
  | NegatedExpr Expr
  | RelationalExpr Relation Expr Expr
  | NumericExpr NumericExpr
  | BuiltinCall Function [Expr]
  | VarOrTermExpr VarOrTerm
  | ParameterizedCall ParameterizedFunction [Expr] [(String, String)]
  deriving (Show)

data SelectExpr
  = SelectExpr Expr Variable
  | SelectVar Variable
  deriving (Show)

as :: Expr -> Variable -> SelectExpr
e `as` v = SelectExpr e v

data Pattern
  = QTriple VarOrTerm VarOrTerm VarOrTerm
  | Filter Expr
  | FilterExistsPattern GroupGraphPattern
  | FilterNotExistsPattern GroupGraphPattern
  | Bind Expr Variable
  | OptionalGraphPattern GroupGraphPattern
  | ServiceGraphPattern IRIRef GroupGraphPattern
  | UnionGraphPattern GroupGraphPattern GroupGraphPattern
  | SubQuery QueryData
  deriving (Show)

data GroupGraphPattern = GroupGraphPattern [Pattern]
  deriving (Show)

newtype GroupBy = GroupBy Expr
  deriving (Show)

data OrderBy
  = Asc Expr
  | Desc Expr
  deriving (Show)

-- Auxiliary, but fairly useful
-- TODO don't add to end
appendPattern :: Pattern -> GroupGraphPattern -> GroupGraphPattern
appendPattern p (GroupGraphPattern ps) = GroupGraphPattern (ps ++ [p])

appendTriple :: a -> [a] -> [a]
appendTriple t ts = t : ts

data QueryData = QueryData
  { prefixes :: [Prefix],
    varsIdx :: Int,
    vars :: [SelectExpr],
    queryType :: QueryType,
    subQueryIdx :: NonEmpty Int,
    pattern :: GroupGraphPattern,
    constructTriples :: [Pattern], -- QTriple
    askTriples :: [Pattern],
    updateTriples :: [Pattern],
    describeURI :: Maybe IRIRef,
    duplicates :: Duplicates,
    groups :: [GroupBy],
    ordering :: [OrderBy],
    limits :: Limit
  }
  deriving (Show)

data QueryType = SelectType | ConstructType | AskType | UpdateType | DescribeType | TypeNotSet
  deriving (Show)

data ConstructQuery = ConstructQuery
  {queryConstructs :: [Pattern]}

data AskQuery = AskQuery
  {queryAsk :: [Pattern]}

data UpdateQuery = UpdateQuery
  {queryUpdate :: [Pattern]}

data SelectQuery = SelectQuery
  {queryExpr :: [SelectExpr]}

data DescribeQuery = DescribeQuery
  {queryDescribe :: IRIRef}

-- QueryShow instances
instance QueryShow BlankNodePattern where
  qshow [] = "[]"
  qshow xs = intercalate ", " $ fmap qshow xs

instance QueryShow DynamicPredicateObject where
  qshow (DynamicPredicate p, DynamicObject o) = mconcat ["[", qshow p, " ", qshow o, "]"]

instance QueryShow Duplicates where
  qshow NoLimits = ""
  qshow Distinct = "DISTINCT"
  qshow Reduced = "REDUCED"

instance QueryShow Limit where
  qshow NoLimit = ""
  qshow (Limit n) = "Limit " ++ show n

instance QueryShow RDF.Node where
  qshow (RDF.UNode n) = "<" ++ T.unpack n ++ ">"
  qshow (RDF.BNode n) = "_:" ++ T.unpack n
  qshow (RDF.BNodeGen i) = "_:genid" ++ show i
  qshow (RDF.LNode n) = qshow n

instance QueryShow RDF.LValue where
  qshow (RDF.PlainL lit) = T.unpack . T.concat $ ["\"", escapeSpecialChar lit, "\""]
  qshow (RDF.PlainLL lit lang_) = T.unpack . T.concat $ ["\"", escapeSpecialChar lit, "\"@", lang_]
  qshow (RDF.TypedL lit dtype) = T.unpack . T.concat $ ["\"", escapeSpecialChar lit, "\"^^<", dtype, ">"]

instance QueryShow Prefix where
  qshow (Prefix pre ref) = "PREFIX " ++ (T.unpack pre) ++ ": " ++ qshow ref

instance QueryShow [Prefix] where
  qshow = unwords . reverse . fmap qshow

instance QueryShow Variable where
  qshow (Variable vs) = "?x" ++ indexes
    where
      indexes = mconcat . intersperse "_" . fmap show . NE.toList $ vs

instance QueryShow [Variable] where
  qshow = unwords . fmap qshow

instance QueryShow IRIRef where
  qshow (AbsoluteIRI n) = qshow n
  qshow (PrefixedName (Prefix pre _) s) = (T.unpack pre) ++ ":" ++ (escape $ T.unpack s)
    where
      escape = URI.escapeURIString URI.isUnescapedInURIComponent

instance QueryShow (Maybe IRIRef) where
  qshow (Just r) = qshow r
  qshow Nothing = ""

instance QueryShow GraphTerm where
  qshow (IRIRefTerm ref) = qshow ref
  qshow (RDFLiteralTerm s) = qshow s
  qshow (BooleanLiteralTerm True) = show ("true" :: String)
  qshow (BooleanLiteralTerm False) = show ("false" :: String)
  qshow (NumericLiteralTerm i) = show i
  qshow (BNode Nothing) = "[]"
  qshow (BNode (Just i)) = "_:" ++ T.unpack i
  qshow (PropertyPathTerm p) = qshow p

instance QueryShow VarOrTerm where
  qshow (Var v) = qshow v
  qshow (Term t) = qshow t
  qshow (EmbeddedTriple' x y z) = intercalate " " ["<<", qshow x, qshow y, qshow z, ">>"]
  qshow (BlankNodePattern' bn) = qshow bn

instance QueryShow [VarOrTerm] where
  qshow = unwords . fmap qshow

instance QueryShow Operation where
  qshow Add = "+"
  qshow Subtract = "-"
  qshow Multiply = "*"
  qshow Divide = "/"
  qshow And = "&&"
  qshow Or = "||"

instance QueryShow NumericExpr where
  qshow (NumericLiteralExpr n) = show n
  qshow (OperationExpr op x y) = qshow x ++ qshow op ++ qshow y

instance QueryShow Relation where
  qshow Equal = "="
  qshow NotEqual = "!="
  qshow LessThan = "<"
  qshow GreaterThan = ">"
  qshow LessThanOrEqual = "<="
  qshow GreaterThanOrEqual = ">="

instance QueryShow Function where
  qshow CountFunc = "COUNT"
  qshow SumFunc = "SUM"
  qshow MinFunc = "MIN"
  qshow MaxFunc = "MAX"
  qshow AvgFunc = "AVG"
  qshow StrFunc = "STR"
  qshow LangFunc = "LANG"
  qshow LangMatchesFunc = "LANGMATCHES"
  qshow DataTypeFunc = "DATATYPE"
  qshow BoundFunc = "BOUND"
  qshow SameTermFunc = "sameTerm"
  qshow IsIRIFunc = "isIRI"
  qshow IsURIFunc = "isURI"
  qshow IsBlankFunc = "isBlank"
  qshow IsLiteralFunc = "isLiteral"
  qshow RegexFunc = "REGEX"
  qshow StrLenFunc = "STRLEN"
  qshow SubStrFunc = "SUBSTR"
  qshow UcaseFunc = "UCASE"
  qshow LcaseFunc = "LCASE"
  qshow StrStartsFunc = "STRSTARTS"
  qshow StrEndsFunc = "STARTENDS"
  qshow ContainsFunc = "CONTAINS"
  qshow ContainsWithFunc = "bif:contains"
  qshow StrBeforeFunc = "STRBEFORE"
  qshow StrAfterFunc = "STRAFTER"
  qshow ConcatFunc = "CONCAT"
  qshow ReplaceFunc = "REPLACE"
  qshow AbsFunc = "ABS"
  qshow RoundFunc = "ROUND"
  qshow CeilFunc = "CEIL"
  qshow FloorFunc = "FLOOR"
  qshow RandFunc = "RAND"

instance QueryShow ParameterizedFunction where
  qshow GroupConcat = "GROUP_CONCAT"

instance QueryShow Expr where
  qshow = qshow'
    where
      qshow' (VarOrTermExpr vt) = qshow vt
      qshow' (OrExpr es) = wrap $ intercalate " || " $ map qshow es
      qshow' (AndExpr es) = wrap $ intercalate " && " $ map qshow es
      qshow' (NegatedExpr e') = wrap $ '!' : qshow e'
      qshow' (RelationalExpr rel e1 e2) = wrap $ qshow e1 ++ qshow rel ++ qshow e2
      qshow' (NumericExpr e') = wrap $ qshow e'
      qshow' (BuiltinCall f es) = wrap $ qshow f ++ "(" ++ intercalate ", " (map qshow es) ++ ")"
      qshow' (ParameterizedCall f es kwargs) = wrap $ qshow f ++ "(" ++ intercalate ", " (map qshow es) ++ " ; " ++ (intercalate "," $ map pair kwargs) ++ ")"
      wrap e = "(" ++ e ++ ")"
      pair (k, v) = k ++ "=" ++ v

instance QueryShow SelectExpr where
  qshow (SelectVar v) = qshow v
  qshow (SelectExpr e v) = mconcat ["(", qshow e, " AS ", qshow v, ")"]

instance QueryShow [SelectExpr] where
  qshow = intercalate " " . fmap qshow

instance QueryShow Pattern where
  qshow (QTriple x y z) = intercalate " " [qshow x, qshow y, qshow z, "."]
  qshow (Filter e) = "FILTER " ++ qshow e ++ " ."
  qshow (FilterExistsPattern p) = "FILTER EXISTS " ++ qshow p
  qshow (FilterNotExistsPattern p) = "FILTER NOT EXISTS " ++ qshow p
  qshow (Bind e v) = "BIND(" ++ qshow e ++ " AS " ++ qshow v ++ ")"
  qshow (OptionalGraphPattern p) = "OPTIONAL " ++ qshow p
  qshow (ServiceGraphPattern endpoint p) = "SERVICE " ++ qshow endpoint ++ " " ++ qshow p
  qshow (UnionGraphPattern p1 p2) = qshow p1 ++ " UNION " ++ qshow p2
  qshow (SubQuery qd) = intercalate " " ["{ ", qshow qd, " }"]

instance QueryShow [Pattern] where
  qshow = unwords . fmap qshow

instance QueryShow GroupGraphPattern where
  qshow (GroupGraphPattern ps) = "{ " ++ qshow ps ++ " }"

instance QueryShow GroupBy where
  qshow (GroupBy e) = qshow e

instance QueryShow [GroupBy] where
  qshow [] = ""
  qshow gs = unwords $ "GROUP BY" : fmap qshow gs

instance QueryShow OrderBy where
  qshow (Asc e) = "ASC(" ++ qshow e ++ ")"
  qshow (Desc e) = "DESC(" ++ qshow e ++ ")"

instance QueryShow [OrderBy] where
  qshow [] = ""
  qshow os = unwords $ "ORDER BY" : fmap qshow os

instance QueryShow QueryData where
  qshow qd = query
    where
      prefixDecl = qshow (prefixes qd)
      whereClause = unwords ["WHERE", qshow (pattern qd)]
      groupClause = qshow . groups $ qd
      -- TODO: HAVING clause
      orderClause = qshow . ordering $ qd
      -- TODO: Offset
      limitOffsetClauses = qshow (limits qd)
      solutionModifier = unwords' [groupClause, orderClause, limitOffsetClauses]
      query = case queryType qd of
        SelectType ->
          unwords'
            [ prefixDecl,
              "SELECT",
              qshow (duplicates qd),
              qshow (vars qd),
              whereClause,
              solutionModifier
            ]
        ConstructType ->
          unwords
            [ prefixDecl,
              "CONSTRUCT {",
              qshow (constructTriples qd),
              "}",
              whereClause
            ]
        DescribeType ->
          unwords
            [ prefixDecl,
              "DESCRIBE",
              qshow (describeURI qd),
              whereClause
            ]
        AskType ->
          unwords
            [ prefixDecl,
              "ASK {",
              qshow (askTriples qd),
              "}"
            ]
        UpdateType ->
          unwords
            [ prefixDecl,
              "INSERT DATA {",
              qshow (updateTriples qd),
              "}"
            ]
        -- FIXME
        TypeNotSet ->
          error "instance QueryShow QueryData: TypeNotSet not supported."

-- Internal utilities
escapeSpecialChar :: T.Text -> T.Text
escapeSpecialChar = T.concatMap handleChar
  where
    -- FIXME: probably more cases to handle
    handleChar '\n' = "\n"
    handleChar '\t' = "\t"
    handleChar '\r' = "\r"
    handleChar '"' = "\\\""
    handleChar '\\' = "\\\\"
    handleChar c = T.singleton c

-- | Alternative version of 'unwords' that avoid adding spaces on empty strings.
{-# NOINLINE [1] unwords' #-}
unwords' :: [String] -> String
unwords' [] = ""
unwords' ("" : ws) = unwords' ws
unwords' (w : ws) = w ++ go ws
  where
    go [] = ""
    go ("" : vs) = go vs
    go (v : vs) = ' ' : (v ++ go vs)

-- | Append a element to a 'NonEmpty' list.
(|>) :: NonEmpty a -> a -> NonEmpty a
xs |> x = NE.fromList $ NE.toList xs ++ [x]

-- Property paths

-- | Permit different type of property path expressions to be seemlessly be put
--  into arguments for '(.//.)' and similar functions.
class PropertyPathExprLike a where
  propertyPathExpr :: a -> PropertyPathExpr

-- | Possible expressions in a SPARQL property path.
data PropertyPathExpr
  = -- | Property path of length one expression. Ex. @rdf:type@
    PathLengthOneExpr PathLengthOne
  | -- | Ex. @foaf:knows/foaf:knows@
    SequencePathExpr PropertyPathExpr PropertyPathExpr
  | -- | Ex. @^foaf:knows@
    InversePathExpr PropertyPathExpr
  | -- | Ex. @rdfs:label|foaf:name@
    AlternativePathExpr PropertyPathExpr PropertyPathExpr
  | -- | Ex. @rdf:type/rdfs:subClassOf*@
    ZeroOrMorePathExpr PropertyPathExpr
  | -- | Ex. @foaf:knows+@
    OneOrMorePathExpr PropertyPathExpr
  | -- | Ex. @rdf:type/rdfs:subClassOf?@
    ZeroOrOnePathExpr PropertyPathExpr
  | -- | Ex. @!(rdf:type|^rdf:type)@
    NegativePropertySetExpr NegativePropertySet
  deriving (Show)

-- instance PredicateTermLike PropertyPathExpr

-- | Possible expressions in a negated property set.
data NegativePropertySet
  = NegativePropertySetPath PathLengthOne NegativePropertySet
  | NegativePropertySetPathOne PathLengthOne
  deriving (Show)

instance QueryShow NegativePropertySet where
  qshow (NegativePropertySetPath p ps) = qshow p ++ "|" ++ qshow ps
  qshow (NegativePropertySetPathOne p) = qshow p

instance Semigroup NegativePropertySet where
  (NegativePropertySetPathOne p1) <> p2 = NegativePropertySetPath p1 p2
  (NegativePropertySetPath p1 ps) <> p2 = NegativePropertySetPath p1 (ps <> p2)

instance PropertyPathExprLike PropertyPathExpr where
  propertyPathExpr = id

-- newtype IRIRef = IRIRef Text

-- instance Show IRIRef where
--   show (IRIRef iri) = unpack iri

instance PropertyPathExprLike IRIRef where
  propertyPathExpr = PathLengthOneExpr . PathLengthOneIRI

data PathLengthOne
  = PathLengthOneIRI IRIRef
  | PathLengthOneA
  | PathLengthOneInverse PathLengthOne
  deriving (Show)

instance PropertyPathExprLike PathLengthOne where
  propertyPathExpr p = PathLengthOneExpr p

instance NegativePropertySetLike PathLengthOne where
  negativePropertySet p = NegativePropertySetPathOne p

instance QueryShow PropertyPathExpr where
  qshow (PathLengthOneExpr p) = qshow p
  qshow (SequencePathExpr pexpr1 pexpr2) =
    "(" ++ qshow pexpr1 ++ "/" ++ qshow pexpr2 ++ ")"
  qshow (InversePathExpr pexpr) = "(^" ++ qshow pexpr ++ ")"
  qshow (AlternativePathExpr pexpr1 pexpr2) =
    "(" ++ qshow pexpr1 ++ "|" ++ qshow pexpr2 ++ ")"
  qshow (ZeroOrMorePathExpr pexpr) = "(" ++ qshow pexpr ++ "*)"
  qshow (OneOrMorePathExpr pexpr) = "(" ++ qshow pexpr ++ "+)"
  qshow (ZeroOrOnePathExpr pexpr) = "(" ++ qshow pexpr ++ "?)"
  qshow (NegativePropertySetExpr p) = "!(" ++ qshow p ++ ")"

instance QueryShow PathLengthOne where
  qshow (PathLengthOneIRI iri) = qshow iri
  qshow PathLengthOneA = "a"
  qshow (PathLengthOneInverse p) = "^" ++ qshow p

class NegativePropertySetLike a where
  negativePropertySet :: a -> NegativePropertySet

instance NegativePropertySetLike IRIRef where
  negativePropertySet iri = NegativePropertySetPathOne $ PathLengthOneIRI iri

instance NegativePropertySetLike NegativePropertySet where
  negativePropertySet ps = ps

-- | Creating a property path sequence.
--
--  >>> IRIRef "rdf:type" ./. IRIRef "rdfs:subClassOf" ./. IRIRef "rdfs:subClassOf"
--  rdf:type/rdfs:subClassOf/rdfs:subClassOf
infixl 5 .//.

(.//.) ::
  (PropertyPathExprLike a, PropertyPathExprLike b) =>
  a ->
  b ->
  PropertyPathExpr
x .//. y = SequencePathExpr (propertyPathExpr x) (propertyPathExpr y)

-- | Creating an alternative property path.
--
--  >>> IRIRef "rdfs:label" .|. IRIRef "foaf:name" .|. IRIRef "foaf:givenName
--  rdfs:label|foaf:name|foaf:givenName
infixl 4 .|.

(.|.) ::
  (PropertyPathExprLike a, PropertyPathExprLike b) =>
  a ->
  b ->
  PropertyPathExpr
x .|. y = AlternativePathExpr (propertyPathExpr x) (propertyPathExpr y)

-- | Creating an alternative property path inside a negative property set.
--
--  >>> neg $ IRIRef "rdfs:label" ..|.. IRIRef "foaf:name" ..|.. IRIRef "foaf:givenName"
--  !(rdfs:label|foaf:name|foaf:givenName)
infixl 4 ..|..

(..|..) ::
  (NegativePropertySetLike a, NegativePropertySetLike b) =>
  a ->
  b ->
  NegativePropertySet
p1 ..|.. p2 = negativePropertySet p1 <> negativePropertySet p2

-- | Creating an inverse property path.
--
--  >>> inv (IRIRef "foaf:mbox")
--  ^foaf:mbox
inv :: PropertyPathExprLike a => a -> PropertyPathExpr
inv p = InversePathExpr (propertyPathExpr p)

-- | Creating an inverse path of length one inside a negative property set.
--
--  >>> neg $ IRIRef "rdfs:label" ..|.. IRIRef "foaf:name" ..|.. (inv' $ IRIRef "foaf:givenName")
--  !(rdfs:label|foaf:name|^foaf:givenName)
inv' :: NegativePropertySetLike a => a -> NegativePropertySet
inv' p = case negativePropertySet p of
  NegativePropertySetPathOne p1 ->
    NegativePropertySetPathOne (PathLengthOneInverse p1)
  NegativePropertySetPath p1 ps ->
    NegativePropertySetPath (PathLengthOneInverse p1) ps

-- | Creating a negative property set.
--
--  >>> inv foafMbox
--  ^foaf:mbox
neg :: NegativePropertySet -> PropertyPathExpr
neg = NegativePropertySetExpr

-- | Variable "a" representing the @rdf:type@ property.
a :: PathLengthOne
a = PathLengthOneA

-- | Creating a zero or more path.
--
--  >>> IRIRef "rdf:type" ./. ((IRIRef "rdfs:subClassOf") *.)
--  rdf:type/rdfs:subClassOf*
(*.) :: PropertyPathExprLike a => a -> PropertyPathExpr
(*.) p = ZeroOrMorePathExpr (propertyPathExpr p)

-- | Creating a one or more path.
--
--  >>> ((IRIRef "foaf:knows") +.) ./. IRIRef "foaf:name"
--  foaf:knows+/foaf:name
(+.) :: PropertyPathExprLike a => a -> PropertyPathExpr
(+.) p = OneOrMorePathExpr (propertyPathExpr p)

-- | Creating a zero or one path.
--
--  >>> rdfType ./. (rdfsSubClassOf ?.)
--  rdf:type/rdfs:subClassOf?
(?.) :: PropertyPathExprLike a => a -> PropertyPathExpr
(?.) p = ZeroOrOnePathExpr (propertyPathExpr p)<|MERGE_RESOLUTION|>--- conflicted
+++ resolved
@@ -8,7 +8,6 @@
 --   endpoints.
 module Database.HSparql.QueryGenerator
   ( -- * Creating Queries
-<<<<<<< HEAD
     createSelectQuery,
     createConstructQuery,
     createAskQuery,
@@ -175,146 +174,13 @@
     AskQuery (..),
     UpdateQuery (..),
     DescribeQuery (..),
+    IRIRef (..),
 
     -- * Classes
     TermLike (..),
     SubjectTermLike,
     PredicateTermLike,
     ObjectTermLike,
-=======
-    createSelectQuery
-  , createConstructQuery
-  , createAskQuery
-  , createUpdateQuery
-  , createDescribeQuery
-  -- * Query Actions
-  , prefix
-  , var
-  , embeddedTriple
-  , Database.HSparql.QueryGenerator.triple, triple_
-  , mkPredicateObject
-  , constructTriple, constructTriple_
-  , askTriple, askTriple_
-  , updateTriple, updateTriple_
-  , describeIRI, describeIRI_
-  , optional, optional_
-  , service, service_
-  , union, union_
-  , filterExpr, filterExpr_
-  , filterExists, filterExists_, filterNotExists, filterNotExists_
-  , bind, bind_
-  , subQuery, subQuery_
-  , select
-  , selectVars
-  , as
-
-  -- ** Property paths
-  -- | SPARQL 1.1 property paths documentation: https://www.w3.org/TR/sparql11-query/#propertypaths
-  , a
-  -- *** Binary operators
-  -- **** Property path binary operators
-  , (.//.)
-  , (.|.)
-  -- **** Negative property set binary operators
-  , (..|..)
-  -- *** Unary operators
-  -- **** Property path unary operators
-  , inv
-  , (*.)
-  , (+.)
-  , (?.)
-  -- **** Negative property set unary operators
-  , neg
-  , inv'
-
-  -- ** Duplicate handling
-  , distinct, distinct_
-  , reduced, reduced_
-
-  -- ** Limit handling
-  , limit, limit_
-
-  -- ** Groups handling
-  , groupBy, groupBy_
-
-  -- ** Order handling
-  , orderNext
-  , orderNextAsc
-  , orderNextDesc
-
-  -- ** Auxiliary
-  , (.:.)
-  , iriRef
-
-  -- * Term Manipulation
-
-  -- ** Operations
-  , (.+.), (.-.), (.*.), (./.), (.&&.), (.||.)
-
-  -- ** Relations
-  , (.==.), (.!=.), (.<.), (.>.), (.<=.), (.>=.)
-
-  -- ** Negation
-  , notExpr
-
-  -- ** Builtin aggregation functions
-  , count
-  , sum_
-  , min_
-  , max_
-  , avg
-  , groupConcat
-
-  -- ** Builtin Functions
-  , str
-  , lang
-  , langMatches
-  , datatype
-  , bound
-  , sameTerm
-  , isIRI
-  , isURI
-  , isBlank
-  , isLiteral
-  , regex, regexOpts
-  , strlen
-  , substr
-  , ucase, lcase
-  , strstarts, strends
-  , contains
-  , strbefore, strafter
-  , abs_
-  , round_
-  , ceil
-  , floor_
-  , concat_
-  , replace
-  , rand
-
-  -- * Printing Queries
-  , qshow
-
-  -- * Types
-  , Query
-  , Prefix
-  , Variable
-  , VarOrNode(..)
-  , BlankNodePattern
-  , Pattern
-  , SelectQuery(..)
-  , SelectExpr(..)
-  , ConstructQuery(..)
-  , AskQuery(..)
-  , UpdateQuery(..)
-  , DescribeQuery(..)
-  , IRIRef(..)
-
-  -- * Classes
-  , TermLike (..)
-  , SubjectTermLike
-  , PredicateTermLike
-  , ObjectTermLike
->>>>>>> ab59df7d
   )
 where
 
